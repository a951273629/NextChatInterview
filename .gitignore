# See https://help.github.com/articles/ignoring-files/ for more about ignoring files.

# dependencies
/node_modules
/.pnp
.pnp.js

# testing
/coverage

# next.js
/.next/
/out/

# production
/build

# misc
.DS_Store
*.pem

# debug
npm-debug.log*
yarn-debug.log*
yarn-error.log*
.pnpm-debug.log*

# local env files
# .env*.local

# vercel
.vercel

# typescript
*.tsbuildinfo
next-env.d.ts
dev

.vscode
.idea

# docker-compose env files
.env

*.key
*.key.pub

masks.json

# mcp config
app/mcp/mcp_config.json

<<<<<<< HEAD

database/*
=======
/database
>>>>>>> f9de6754
<|MERGE_RESOLUTION|>--- conflicted
+++ resolved
@@ -50,9 +50,4 @@
 # mcp config
 app/mcp/mcp_config.json
 
-<<<<<<< HEAD
-
-database/*
-=======
-/database
->>>>>>> f9de6754
+/database