--- conflicted
+++ resolved
@@ -6,10 +6,6 @@
   USER_RESUMES_NAME_STORAGE_KEY,
   Path,
 } from "@/app/constant";
-<<<<<<< HEAD
-import { extractTextFromPDF, type ProgressCallback } from "./resumes-extract"; 
-import { WechatLogin } from "../wechat-login/WechatLogin";
-=======
 import { extractTextFromPDF, type ProgressCallback } from "./resumes-extract";
 import { 
   summarizeResume, 
@@ -39,7 +35,6 @@
 6. Stay positive and candid—frame setbacks as learning moments and avoid blaming others. 
 7. Use resume-backed specifics only—no invented facts; verify every example against your documented experience.`;
 
->>>>>>> 2b41c944
 // Promise.withResolvers 类型声明
 declare global {
   interface PromiseConstructor {
@@ -547,12 +542,7 @@
   };
 
   return (
-<<<<<<< HEAD
-    <div className={styles["modal-overlay"]} onClick={handleBackgroundClick}>
-      <WechatLogin />
-=======
     <div className={styles["modal-overlay"]}>
->>>>>>> 2b41c944
       <div
         className={styles["modal-content"]}
         onClick={(e) => e.stopPropagation()}
