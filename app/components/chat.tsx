--- conflicted
+++ resolved
@@ -649,13 +649,8 @@
           onClose={() => setShowModelSelector(false)}
           onSelection={(s) => {
             if (s.length === 0) return;
-<<<<<<< HEAD
-            const [model, providerName] = s[0].split("@");
+            const [model, providerName] = getModelProvider(s[0]);
             chatStore.updateTargetSession(session, (session) => {
-=======
-            const [model, providerName] = getModelProvider(s[0]);
-            chatStore.updateCurrentSession((session) => {
->>>>>>> f3603e59
               session.mask.modelConfig.model = model as ModelType;
               session.mask.modelConfig.providerName =
                 providerName as ServiceProvider;
