import md5 from "spark-md5";
import { DEFAULT_MODELS } from "../constant";

declare global {
  namespace NodeJS {
    interface ProcessEnv {
      PROXY_URL?: string; // docker only

      OPENAI_API_KEY?: string;
      CODE?: string;

      BASE_URL?: string;
      OPENAI_ORG_ID?: string; // openai only

      VERCEL?: string;
      BUILD_MODE?: "standalone" | "export";
      BUILD_APP?: string; // is building desktop app

      HIDE_USER_API_KEY?: string; // disable user's api key input
      DISABLE_GPT4?: string; // allow user to use gpt-4 or not
      ENABLE_BALANCE_QUERY?: string; // allow user to query balance or not
      DISABLE_FAST_LINK?: string; // disallow parse settings from url or not
      CUSTOM_MODELS?: string; // to control custom models
      DEFAULT_MODEL?: string; // to cnntrol default model in every new chat window

      // azure only
      AZURE_URL?: string; // https://{azure-url}/openai/deployments/{deploy-name}
      AZURE_API_KEY?: string;
      AZURE_API_VERSION?: string;

      // google only
      GOOGLE_API_KEY?: string;
      GOOGLE_URL?: string;

      // google tag manager
      GTM_ID?: string;

<<<<<<< HEAD
      // alibaba only
      ALIBABA_URL?: string;
      ALIBABA_API_KEY?: string;
=======
      // anthropic only
      ANTHROPIC_URL?: string;
      ANTHROPIC_API_KEY?: string;
      ANTHROPIC_API_VERSION?: string;

      // baidu only
      BAIDU_URL?: string;
      BAIDU_API_KEY?: string;
      BAIDU_SECRET_KEY?: string;

      // bytedance only
      BYTEDANCE_URL?: string;
      BYTEDANCE_API_KEY?: string;
>>>>>>> bb349a03

      // custom template for preprocessing user input
      DEFAULT_INPUT_TEMPLATE?: string;
    }
  }
}

const ACCESS_CODES = (function getAccessCodes(): Set<string> {
  const code = process.env.CODE;

  try {
    const codes = (code?.split(",") ?? [])
      .filter((v) => !!v)
      .map((v) => md5.hash(v.trim()));
    return new Set(codes);
  } catch (e) {
    return new Set();
  }
})();

function getApiKey(keys?: string) {
  const apiKeyEnvVar = keys ?? "";
  const apiKeys = apiKeyEnvVar.split(",").map((v) => v.trim());
  const randomIndex = Math.floor(Math.random() * apiKeys.length);
  const apiKey = apiKeys[randomIndex];
  if (apiKey) {
    console.log(
      `[Server Config] using ${randomIndex + 1} of ${
        apiKeys.length
      } api key - ${apiKey}`,
    );
  }

  return apiKey;
}

export const getServerSideConfig = () => {
  if (typeof process === "undefined") {
    throw Error(
      "[Server Config] you are importing a nodejs-only module outside of nodejs",
    );
  }

  const disableGPT4 = !!process.env.DISABLE_GPT4;
  let customModels = process.env.CUSTOM_MODELS ?? "";
  let defaultModel = process.env.DEFAULT_MODEL ?? "";

  if (disableGPT4) {
    if (customModels) customModels += ",";
    customModels += DEFAULT_MODELS.filter((m) => m.name.startsWith("gpt-4"))
      .map((m) => "-" + m.name)
      .join(",");
    if (defaultModel.startsWith("gpt-4")) defaultModel = "";
  }

  const isAzure = !!process.env.AZURE_URL;
  const isGoogle = !!process.env.GOOGLE_API_KEY;
  const isAnthropic = !!process.env.ANTHROPIC_API_KEY;
<<<<<<< HEAD
  const isAlibaba = !!process.env.ALIBABA_API_KEY;

=======
  const isBaidu = !!process.env.BAIDU_API_KEY;
  const isBytedance = !!process.env.BYTEDANCE_API_KEY;
>>>>>>> bb349a03
  // const apiKeyEnvVar = process.env.OPENAI_API_KEY ?? "";
  // const apiKeys = apiKeyEnvVar.split(",").map((v) => v.trim());
  // const randomIndex = Math.floor(Math.random() * apiKeys.length);
  // const apiKey = apiKeys[randomIndex];
  // console.log(
  //   `[Server Config] using ${randomIndex + 1} of ${apiKeys.length} api key`,
  // );

  const allowedWebDevEndpoints = (
    process.env.WHITE_WEBDEV_ENDPOINTS ?? ""
  ).split(",");

  return {
    baseUrl: process.env.BASE_URL,
    apiKey: getApiKey(process.env.OPENAI_API_KEY),
    openaiOrgId: process.env.OPENAI_ORG_ID,

    isAzure,
    azureUrl: process.env.AZURE_URL,
    azureApiKey: getApiKey(process.env.AZURE_API_KEY),
    azureApiVersion: process.env.AZURE_API_VERSION,

    isGoogle,
    googleApiKey: getApiKey(process.env.GOOGLE_API_KEY),
    googleUrl: process.env.GOOGLE_URL,

    isAnthropic,
    anthropicApiKey: getApiKey(process.env.ANTHROPIC_API_KEY),
    anthropicApiVersion: process.env.ANTHROPIC_API_VERSION,
    anthropicUrl: process.env.ANTHROPIC_URL,

<<<<<<< HEAD
    isAlibaba,
    alibabaUrl: process.env.ALIBABA_URL,
    alibabaApiKey: getApiKey(process.env.ALIBABA_API_KEY),
=======
    isBaidu,
    baiduUrl: process.env.BAIDU_URL,
    baiduApiKey: getApiKey(process.env.BAIDU_API_KEY),
    baiduSecretKey: process.env.BAIDU_SECRET_KEY,

    isBytedance,
    bytedanceApiKey: getApiKey(process.env.BYTEDANCE_API_KEY),
    bytedanceUrl: process.env.BYTEDANCE_URL,
>>>>>>> bb349a03

    gtmId: process.env.GTM_ID,

    needCode: ACCESS_CODES.size > 0,
    code: process.env.CODE,
    codes: ACCESS_CODES,

    proxyUrl: process.env.PROXY_URL,
    isVercel: !!process.env.VERCEL,

    hideUserApiKey: !!process.env.HIDE_USER_API_KEY,
    disableGPT4,
    hideBalanceQuery: !process.env.ENABLE_BALANCE_QUERY,
    disableFastLink: !!process.env.DISABLE_FAST_LINK,
    customModels,
    defaultModel,
    allowedWebDevEndpoints,
  };
};<|MERGE_RESOLUTION|>--- conflicted
+++ resolved
@@ -35,11 +35,6 @@
       // google tag manager
       GTM_ID?: string;
 
-<<<<<<< HEAD
-      // alibaba only
-      ALIBABA_URL?: string;
-      ALIBABA_API_KEY?: string;
-=======
       // anthropic only
       ANTHROPIC_URL?: string;
       ANTHROPIC_API_KEY?: string;
@@ -53,7 +48,10 @@
       // bytedance only
       BYTEDANCE_URL?: string;
       BYTEDANCE_API_KEY?: string;
->>>>>>> bb349a03
+
+      // alibaba only
+      ALIBABA_URL?: string;
+      ALIBABA_API_KEY?: string;
 
       // custom template for preprocessing user input
       DEFAULT_INPUT_TEMPLATE?: string;
@@ -112,13 +110,10 @@
   const isAzure = !!process.env.AZURE_URL;
   const isGoogle = !!process.env.GOOGLE_API_KEY;
   const isAnthropic = !!process.env.ANTHROPIC_API_KEY;
-<<<<<<< HEAD
-  const isAlibaba = !!process.env.ALIBABA_API_KEY;
 
-=======
   const isBaidu = !!process.env.BAIDU_API_KEY;
   const isBytedance = !!process.env.BYTEDANCE_API_KEY;
->>>>>>> bb349a03
+  const isAlibaba = !!process.env.ALIBABA_API_KEY;
   // const apiKeyEnvVar = process.env.OPENAI_API_KEY ?? "";
   // const apiKeys = apiKeyEnvVar.split(",").map((v) => v.trim());
   // const randomIndex = Math.floor(Math.random() * apiKeys.length);
@@ -150,11 +145,6 @@
     anthropicApiVersion: process.env.ANTHROPIC_API_VERSION,
     anthropicUrl: process.env.ANTHROPIC_URL,
 
-<<<<<<< HEAD
-    isAlibaba,
-    alibabaUrl: process.env.ALIBABA_URL,
-    alibabaApiKey: getApiKey(process.env.ALIBABA_API_KEY),
-=======
     isBaidu,
     baiduUrl: process.env.BAIDU_URL,
     baiduApiKey: getApiKey(process.env.BAIDU_API_KEY),
@@ -163,7 +153,10 @@
     isBytedance,
     bytedanceApiKey: getApiKey(process.env.BYTEDANCE_API_KEY),
     bytedanceUrl: process.env.BYTEDANCE_URL,
->>>>>>> bb349a03
+
+    isAlibaba,
+    alibabaUrl: process.env.ALIBABA_URL,
+    alibabaApiKey: getApiKey(process.env.ALIBABA_API_KEY),
 
     gtmId: process.env.GTM_ID,
 
